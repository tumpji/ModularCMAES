import unittest

import numpy as np
<<<<<<< HEAD
from modcma import asktellcmaes, bbob
=======
from ccmaes import asktellcmaes
from IOHexperimenter import IOH_function
>>>>>>> 9e66e9d1

class AskTellCMAESTestCase(unittest.TestCase):
    def setUp(self):
        self.d = 5
        self.fid = 1
        self.func = IOH_function(1, 5, 1, suite = "BBOB")
        self.opt = asktellcmaes.AskTellCMAES(self.d)

    def test_sequential_selection_disabled(self):
        self.opt.parameters.sequential = True
        with self.assertRaises(NotImplementedError):
            _ = self.opt.ask()

    def test_unkown_xi(self):
        with self.assertRaises(RuntimeError):
            self.opt.tell(np.random.random((self.d, 1)), 90.)
        _ = self.opt.ask()
        with self.assertRaises(ValueError):
            self.opt.tell(np.random.random((self.d, 1)), 90.)
        

    def test_warns_on_repeated_xi(self):
        xi = self.opt.ask()
        self.opt.tell(xi, self.func(xi.flatten()))
        with self.assertWarns(UserWarning):
            self.opt.tell(xi, self.func(xi.flatten()))

    def test_ask(self):
        xi = self.opt.ask()
        self.assertIsInstance(xi, np.ndarray)
        self.assertEqual(len(xi), self.d)

    def test_tell(self):
        xi = self.opt.ask()
        fi = self.func(xi.flatten())
        self.opt.tell(xi, fi)
        self.assertEqual(self.opt.parameters.population.f[0], fi)
    
    def test_single_generation(self):
        while True:
            try:
                xi = self.opt.ask()
                self.opt.tell(xi, self.func(xi.flatten()))
            except StopIteration:
                break
        self.assertNotEqual(self.opt.parameters.fopt, None)
        self.assertNotEqual(len(self.opt.ask_queue), 0)

    def test_disabled_functions(self):
        with self.assertRaises(NotImplementedError):
            self.opt.run()
        with self.assertRaises(NotImplementedError):
            self.opt.step()

if __name__ == '__main__':
    unittest.main()<|MERGE_RESOLUTION|>--- conflicted
+++ resolved
@@ -1,12 +1,8 @@
 import unittest
 
 import numpy as np
-<<<<<<< HEAD
-from modcma import asktellcmaes, bbob
-=======
-from ccmaes import asktellcmaes
+from modcma import asktellcmaes
 from IOHexperimenter import IOH_function
->>>>>>> 9e66e9d1
 
 class AskTellCMAESTestCase(unittest.TestCase):
     def setUp(self):
