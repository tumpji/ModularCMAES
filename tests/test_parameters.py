--- conflicted
+++ resolved
@@ -6,15 +6,9 @@
 
 import numpy as np
 
-<<<<<<< HEAD
 from modcma.parameters import Parameters
-from modcma.utils import AnyOf, sphere_function
+from modcma.utils import AnyOf
 from modcma.population import Population
-=======
-from ccmaes.parameters import Parameters
-from ccmaes.utils import AnyOf
-from ccmaes.population import Population
->>>>>>> 9e66e9d1
 
 
 class TestParameters(unittest.TestCase):
