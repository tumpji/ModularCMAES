--- conflicted
+++ resolved
@@ -68,7 +68,7 @@
 
         n_offspring = int(self.parameters.lambda_ - (2 * perform_tpa))
 
-<<<<<<< HEAD
+
         if self.parameters.step_size_adaptation == 'lp-xnes' or self.parameters.sample_sigma:
             s = np.random.lognormal(
                 np.log(self.parameters.sigma),
@@ -77,20 +77,15 @@
         else:
             s = np.ones(n_offspring) * self.parameters.sigma
 
-        if not self.parameters.sequential and not self.parameters.bound_correction:
-=======
+
         if not self.parameters.sequential:
->>>>>>> 6fa874dd
             z = np.hstack(tuple(islice(self.parameters.sampler, n_offspring)))
             if self.parameters.threshold_convergence:
                 z = scale_with_threshold(z, self.parameters.threshold)
 
             y = np.dot(self.parameters.B, self.parameters.D * z)
-<<<<<<< HEAD
+
             x = self.parameters.m + (s * y)
-=======
-            x = self.parameters.m + (self.parameters.sigma * y)
-
             x, n_out_of_bounds = correct_bounds(x, 
                 self.parameters.ub,
                 self.parameters.lb,
@@ -98,7 +93,6 @@
             )
             self.parameters.n_out_of_bounds += n_out_of_bounds
 
->>>>>>> 6fa874dd
             f = np.array(tuple(map(self.fitness_func, x.T)))
 
         else:
